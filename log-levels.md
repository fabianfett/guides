# Log Levels 

This guide serves as guidelines for library authors with regards to what [SwiftLog](https://github.com/apple/swift-log) log levels are apropriate for use in libraries, and in what siuations to use what level.

## Guidelines for Libraries

SwiftLog defines the following 7 log levels via the [`Logger.Level` enum](https://apple.github.io/swift-log/docs/current/Logging/Structs/Logger/Level.html), ordered from least to most severe: 

* `trace`
* `debug`
* `info`
* `notice`
* `warning`
* `error`
* `critical`

Out of those, only levels _less severe than_ info (exclusive) are generally okay to be used by libraries.
In the following section we'll explore how to use them in practice.

### Recommended log levels

It is always fine for a library to log at `trace` and `debug` levels, and these two should be the primary levels any library is logging at.

`trace` is the finest log level, and end-users of a library will not usually use it unless debugging very specific issues. You should consider it as a way for library developers to "log everything we could possibly need to diagnose a hard to reproduce bug". It is expected to take a toll on the performance of a system, and developers can assume trace level logging will not be used in production deployments, unless enabled specifically to locate some specific issue.

This is in contrast with `debug` which some users _may_ choose to run with enabled on their production systems.

> Debug level logging should be not "too" noisy. Developers should assume some production deployments may need to (or want to) run with debug level logging enabled. 
>
> Debug level logging should not completely undermine the performance of a production system.

As such, `debug` logging should not be overly noisy. It should provide a high value understanding of what is going on in the library for end users without diving deep into its internals. This is what `trace` is intended for.

Use `warning` level sparingly. Whenever possible, try to rather return or throw `Error` to end users that are descriptive enough so they can inspect, log them and figure out the issue. Potentially they may then enable debug logging to find out more about the issue.

It is okay to log a `warning` "once", for example on system startup. This may include some one off "more secure configuration is available, try upgrading to it!" log statement upon a servers startup. You may also log warnings from background processes, which otherwise have no other means of informing the end user about some issue.

Logging on `error` level is similar to warnings: prefer to avoid doing so whenever possible. Instead, report errors via your's library's API. For example, it is _not_ a good idea to log "connection failed" from an HTTP client. Perhaps the end-user intended to make this request to a known offline server to _confirm_ it is offline? From their perspective this connection error is not a "real" error, it is just what they expected -- as such the HTTP client should return or throw such an error, but _not_ log it.

Do also note that in situations when you decide to log an error, be mindful of error rates. Will this error potentially be logged for every single operation while some network failure is happening? Some teams and companies have alerting systems set up based on the rate of errors logged in a system, and if it exceeds some threshold it may start calling and paging people in the middle of the night. When logging at error level, consider if the issue indeed is something that should be waking up people at night. You may also want to consider offering configuration in your library: "at what log level should this issue be reported?" This can come in handy in clustered systems which may log network failures thelselves, or depend on external systems detecting and reporting this.

Logging `critical` logs is allowed for libraries, however as the name implies - only in the most critical situations. Most often this implies that the library will *stop functioning* after such log has been issued. End users are thought to expect that a logged critical error is _very_ important, and they may have set up their systems to page people in the middle of the night to investigate the production system _right now_ when such log statements are detected. So please be careful about logging these kinds of errors.

Some libraries and situations may not be entirely clear with regards to what log level is "best" for them. In such situations, it sometimes is worth it to allow the end-users of the library to be able to configure the levels of specific groups of messages. You can see this in action in the Soto library [here](https://github.com/soto-project/soto-core/pull/423/files#diff-4a8ca7e54da5b22287900dd8cf6b47ded38a94194c1f0b544119030c81a2f238R649) where an `Options` object allows end users to configure the level at which requests are logged (`options.requestLogLevel`) which is then used as `log.log(self.options.requestLogLevel)`.

#### Examples

`trace` level logging:

- could include various additional information about a request, such as various diagnostics about created datastructures, the state of caches or similar, which are created in order to serve a request.
- could include "begin operation" and "end operation" logs, 
  - however please do consider using swift-distributed-tracing to instrument such "begin/end" events as tracing can be more efficient than logging which may need to create string representations of the durations and log levels etc.

`debug` level logging:

- may include a single log statement for opening a connection, or accepting a request etc,
- it can include a _high level_ overview of what is going on in the library "started work, processing step X, finished work X, result code 200"

### Log levels to avoid

All these rules are only _general_ guidelines, and as such may have exceptions. Consider the following examples and rationale for why logging at high log levels by a library may not be desirable:

It is generally _not acceptable_ for a service client (e.g. an http client) to log an `error` when a request has failed. End-users may be using the client to probe if an endpoint is even responsive or not, and a failure to respond may be _expected_ behavior. Logging errors would only confuse and pollute their logs.

Instead, libraries should either `throw`, or return an `Error` value that users of the library will have enough knowladge about if they should log or ignore it.

It is even less acceptable for a library to log any successful operations. This leads to flodding server side systems, especially if e.g. one were to log every successfully handled request in a server side application this can easily flood and overwhelm logging systems when deployed to production where many end users are connected to the same server. Such issues are rarely found in development time, because of only a single peer requesting things from the service-under-test.


#### Examples (of things to avoid)

Avoid using `info` or any higher log level for:

- "normal operation" of the library, i.e. there is no need to log on info level "accepted a request" as this is the normal operation of a web service.

Avoid using `error` or `warning`:

- to report errors which the end-user of the library has the means of logging themselfes, e.g. if a database driver fails to fetch all rows of a query, it should not log an error or warning, but instead e.g. error the stream of values (or function, async function, or even the async sequence) that was representing the returned values.
  - since the end-user is consuming these values, and has a mean of reporting (or swallowing) this error, the library should not log anything on their behalf.
- never report as warnings which is merely an information, e.g. "weird header detected" may look like a good idea to log as a warning at first sight, however if the "weird header" is simply a misconfigured client (or just a "weird browser") you may be accidentally completely flooding an end-users logs with these "weird header" warnings (!)
  - only log warnings about actionable things which the end-user of your library can do something about. Using the the "weird header detected" log statement as an example: it would not be a good candidate to log as a warning because the server developer has no way to fix the users of their service to stop sending weird headers, so the server should not be logging this information as a warning.
- It may be tempting to implement a "log as warning only once" technique for per-request style situations which may be almost important enough to be a warning, but should not be logged repeatedly after all. Authors may think of smart techniques to log a warning only once per "weird header discovered" and later on log the same issue on a different, e.g. trace level... Such techniques result in confusing hard to debug logs, where developers of a system unaware of the stateful nature of the logging would be left confused when trying to reproduce the issue. 
  - For example, if a developer spots such warning in a productiuon system, they may attempt to reproduce it thinking that it only happens in the production environment. However if the logging systems' log level choice is _sateful_ they may actually be successfully reproducing the issue but never seeing it manifest. For this, and related performance reasons (as implementing "only once per X" implies growing storage and per-request additional checking requirements), it is not recommended to apply this pattern.

Exceptions to the "avoid logging warnings" rule:

- "background processes" such as tasks scheduled on a periodic timer, may not have any other means of communicating a failure or warning to the end user of the library other than through logging.
  - consider offering an API that would collect errors at runtime, and then you can avoid logging errors manually. This can often take the form of a customizable "on error" hook that the library accepts when constructing the scheduled job. If the handler is not customized, we can log the errors, but if it was, it again is up to the end-user of the library to decide what to do with them.
- An exception to the "log a warning only once" rule is things which do not happen very frequently. For example, if a library is warning about an outdated license or something similar during _its initialization_ this isn't necessarily a bad idea. After all, we'd rather see this warning once during initialization rather during every request made to the library. Use your best judgement and consider the developers using your library when designing how often and where from to log such information.

### Suggested logging style

While libraries are free to use whichever logging message style they choose, here are some best practices to follow if you want users of your libraries *love* the logs your library produces.

<<<<<<< HEAD
Firstly, it is important to remember that both the message of a log statement as well as the metadata in [swift-log](https://github.com/apple/swift-log) are [autoclosures](https://docs.swift.org/swift-book/LanguageGuide/Closures.html#ID543), which are only invoked if the logger has a log set such that it must emit a message for the message given. As such, messages e.g. logged at `trace` do not "materialize" their string and metadata representation unless they are actually needed:
=======
Firstly, it is important to remember that both the message of a log statement as well as the metadata in [swift-log](https://github.com/apple/swift-log) are [autoclosures](https://docs.swift.org/swift-book/LanguageGuide/Closures.html#ID543), which are only invoked if the logger has a log level set such that it must emit a message for the message given. As such, messages e.g. logged at `trace` do not "materialize" their string and metadata representation unless they are actually needed:
>>>>>>> 39c97771

```swift
    public func debug(_ message: @autoclosure () -> Logger.Message,
                      metadata: @autoclosure () -> Logger.Metadata? = nil,
                      source: @autoclosure () -> String? = nil,
                      file: String = #file, function: String = #function, line: UInt = #line) {
```

And a minor yet important hint: avoid inserting newlines and other control characters into log statements (!). Many log aggregation systems assume that a single line in a logged output is specifically "one log statement" which can accidentally break if we log not sanitized, potentially multi-line, strings. This isn't a problem for _all_ log backends, e.g. some will automatically sanitize and form a JSON payload with `{message: "..."}` before emitting it to a backend service collecting the logs, but plain old stream (or file) loggers usually assume that one line equals one log statement - it also makes grepping through logs more reliable.

#### Structured Logging (Semantic Logging)

Libraries may want to embrace the structured logging style. 

It is a fantastic pattern which makes consuming logs in automated systems, and through grepping and other means much easier and future proof.

Consider the folowing not structured log statement:

```swift
// NOT structured logging style
log.info("Accepted connection \(connection.id) from \(connection.peer), total: \(connections.count)")
```

It contains 4 peieces of information:

- we accepted a connection,
- this is it's string representation,
- it is from this peer,
- we currently have `connections.count` active connections.

While this log statement contains all useful information that we meant to relay to end users, it is hard to visually and mechanically parse the detailed information it contains. For example, if we know connections start failing around the time when we reach a total of 100 concurrent connections, it is not trivial to find the specific log statement at which we hit this number. We would have to `grep 'total: 100'` for example, however perhaps there are many other `"total: "` strings present in all of our log systems.

Instead, we can express the same information using the structured logging pattern, as follows:

```swift
log.info("Accepted connection", metadata: [
  "connection.id": "\(connnection.id)",
  "connection.peer": "\(connection.peer)",
  "connections.total": "\(connections.count)"
])

// e.g. output:
// <date> info [connection.id:?,connection.peer:?, connections.total:?] Accepted connection
```

which can be formatted, depending on the logging backend, slightly differently on various systems, but even in the simple string representation of such log, we'd be able to grep for `connections.total: 100` rather than having to guess the right string to grep for.

Also, since the message now does not contain all that much "human readable wording", it is less prone to randomly change from "Accepted" to "We have accepted" or vice versa which could break alerting systems which are set up to parse and alert on specific log messages.

Structured logs are very useful in combination with [swift-distributed-tracing](https://github.com/apple/swift-distributed-tracing)'s `LoggingContext`, which automatically populates the metadata with any present trace information. Thanks for this all logs made in response to some specific request will automatically carry the same TraceID.

You can see more examples of structured logging on the following pages, and example implementations thereof:

- https://tersesystems.com/blog/2020/05/26/why-i-wrote-a-logging-library/
- https://cloud.google.com/logging/docs/structured-logging
- https://stackify.com/what-is-structured-logging-and-why-developers-need-it/
- https://kubernetes.io/blog/2020/09/04/kubernetes-1-19-introducing-structured-logs/

#### Logging with Correlation IDs / Trace IDs

A very common pattern is to log messages with some "correlation id". The best approach in general here is to use a `LoggingContext` from [swift-distributed-tracing](https://github.com/apple/swift-distributed-tracing) as then your library will be able to be traced and used with correlation contexts regardless what tracing system the end-user is using (e.g. open telemetry, zipkin, xray etc.) The concept though can be explained well with just a manually logged "requestID," which we'll explain below.

Consider an HTTP client as an example of a library that has a lot of metadata about some request, perhaps something like this:

```swift
log.trace("Received response", metadata: [
   "id": "...",
   "peer.host": "...",
   "payload.size": "...",
   "headers": "...",
   "responseCode": "...",
   "responseCode.text": "...",
])
```

The exact metadata does not matter, they're just some placeholder in this example. What matters is that there's "a lot of it".

> Side note on metadata keys: While there is no single right way to structure metadata keys. We recommend thinking of them as-if JSON keys: camelCased and `.` separated identifiers. This allows many log analysis backends to treat them as such nested structure.

Now, we would like to avoid logging _all_ this information in every single log statement. Instead, we are able to just repeatedly log the `"id"` metadata, like this:

```swift
// ... 
log.trace("Somehing something...", metadata: ["id": "..."])
log.trace("Finished streaming response", metadata: ["id": "..."]) // good, the same ID is propagated
```

Thanks to the correlation ID (or a tracing provided ID, in which case we'd log as `context.log.trace("...")` as the ID is propagated automatically), in each following log statement after the initial log statement we're able to correlate all those log statements and know that this `"Finished streaming response"` message was about a response with a `responseCode` that we're able to look up from the `"Received response"` log message.

This pattern is somewhat advanced and may not always be the right approach, but consider it in high performance code where logging the same information repeatedly can be too costly.

##### Things to avoid with Correlation ID logging

When logging with correlation contexts make sure to never "drop the ID", it is easiest to get this right when using distributed tracing's LoggingContext since propagating it ensures the carrying of identifiers, however the same applies to any kind of correlation identifier.

Specifically, avoid situations like these:

```swift
debug: conection established [connection-id: 7]
debug: connection closed unexpectedly [error: foobar] // BAD, the connection-id was dropped
```

On the second line, we don't know which connection had the error since the `connection-id` was dropped. Make sure to audit your logging code to ensure all relevant log statements carry neccessary correlation identifiers.

### Exceptions to the rules

These are only general guidelines, and there always will be exceptions to these rules and other situations where these suggestions will be broken, for good reason. Please use your best judgement, and always consider the end-user of a system, and how they'll be interacting with yout library and decide case-by-case depending on the library and situation at hand how to handle each situation.

Here are a few examples of situations when logging a message on a relatively high level might still be tolerable for a library.

It's permittable for a library to log at `critical` level right before a _hard crash_, as a last resort of informing the log collection systems or end-user about additional information detailing the reason for the crash. This should be _in addition to_ the message from a `fatalError` and can lead to an improved diagnosis/debugging experience for end users.

Sometimes libraries may be able to detect a harmful misconfiguration of the library. For example, selecting deprecated protocol versions. In such situations it may be useful to inform users in production by issuing a `warning`. However you should ensure that the warning is not logged repeatedly! For example, it is not acceptable for an HTTP client to log a warning on every single http request using some misconfiguration of the client. It _may_ be acceptable however for the client to log such warning e.g. _once_ at configuration time, if the library has a good way to do this.

Some libraries may implement a "log this warning only once" or "log this warning only at startup", or "log this error only once an hour" or similar tricks to keep the noise level low but still informative enough to not be missed. This is usually a pattern reserved for stateful long running libraries, rather than clients of databases etc however.<|MERGE_RESOLUTION|>--- conflicted
+++ resolved
@@ -66,7 +66,6 @@
 
 It is even less acceptable for a library to log any successful operations. This leads to flodding server side systems, especially if e.g. one were to log every successfully handled request in a server side application this can easily flood and overwhelm logging systems when deployed to production where many end users are connected to the same server. Such issues are rarely found in development time, because of only a single peer requesting things from the service-under-test.
 
-
 #### Examples (of things to avoid)
 
 Avoid using `info` or any higher log level for:
@@ -92,11 +91,7 @@
 
 While libraries are free to use whichever logging message style they choose, here are some best practices to follow if you want users of your libraries *love* the logs your library produces.
 
-<<<<<<< HEAD
-Firstly, it is important to remember that both the message of a log statement as well as the metadata in [swift-log](https://github.com/apple/swift-log) are [autoclosures](https://docs.swift.org/swift-book/LanguageGuide/Closures.html#ID543), which are only invoked if the logger has a log set such that it must emit a message for the message given. As such, messages e.g. logged at `trace` do not "materialize" their string and metadata representation unless they are actually needed:
-=======
 Firstly, it is important to remember that both the message of a log statement as well as the metadata in [swift-log](https://github.com/apple/swift-log) are [autoclosures](https://docs.swift.org/swift-book/LanguageGuide/Closures.html#ID543), which are only invoked if the logger has a log level set such that it must emit a message for the message given. As such, messages e.g. logged at `trace` do not "materialize" their string and metadata representation unless they are actually needed:
->>>>>>> 39c97771
 
 ```swift
     public func debug(_ message: @autoclosure () -> Logger.Message,
